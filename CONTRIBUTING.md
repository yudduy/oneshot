# Contributing to DeepMCPAgent

Thanks for taking the time to contribute — you’re awesome! 🎉  
This document explains how to set up your environment, follow our coding standards, and submit great pull requests.

---

## 👋 Ways to contribute

- 🐛 Report bugs and propose fixes
- 🧩 Improve docs, examples, and tutorials
- 🧠 Suggest features or design improvements
- ✅ Add tests and refactor for quality
- 🔌 Create example MCP servers or integration recipes

Before starting larger work, please open an issue to discuss the idea.

---

## 🧰 Development setup

DeepMCPAgent targets **Python 3.10+**.

```bash
# 1) Clone and enter the repo
git clone https://github.com/cryxnet/deepmcpagent.git
cd deepmcpagent

# 2) Create and activate a virtual environment
python3 -m venv .venv
source .venv/bin/activate

# 3) Install in editable mode with dev extras
pip install -e ".[dev]"

# (optional) If you plan to use the DeepAgents backend:
pip install -e ".[deep]"
```

> **macOS / Homebrew note:** if you see a PEP 668 “externally-managed-environment” error, make sure you’re inside a virtualenv as shown above.

---

## 🧪 Quality checks (run before committing)

We keep a high bar for code quality. Please run:

```bash
# Format & lint
ruff check .
ruff format .

# Type-check (mypy strict)
mypy

# Tests
pytest -q

# Docs (optional but appreciated)
mkdocs build
```

You can run an example end-to-end:

```bash
# Terminal 1 — start the sample HTTP MCP server
python examples/servers/math_server.py
# serves http://127.0.0.1:8000/mcp

# Terminal 2 — run the demo agent with fancy console output
python examples/use_agent.py
```

---

## 🧑‍💻 Code style & guidelines

- **Typing:** 100% typed. If you must use `Any`, confine it and explain why.
- **Docs:** Public APIs must include clear docstrings (Google style preferred).
- **Structure:** Keep modules focused. Avoid giant files and deeply nested logic.
- **Errors:** Raise precise exceptions with actionable messages.
- **Logging:** Prefer clear return values and exceptions over ad-hoc prints.
- **Dependencies:** Keep runtime deps minimal. Add dev deps under `[project.optional-dependencies].dev`.
- **Compatibility:** Don’t use features newer than the minimum supported Python version.

---

## 🔧 Project-specific conventions

- **MCP connectivity:** Use the FastMCP client for HTTP/SSE servers. If you add server specs or transports, keep them fully typed and documented.
- **Tools:** Convert MCP `inputSchema` → Pydantic → LangChain `BaseTool`. If you extend the schema mapping, add tests.
- **Agent loop:** Prefer **DeepAgents** when installed; otherwise the **LangGraph ReAct** fallback is used. Keep both paths healthy.
- **Prompts:** The default system prompt lives in `src/deepmcpagent/prompt.py`. If changing behavior, document rationale in the PR.

---

## 🌿 Git workflow

1. **Create a branch:**

   ```
   git checkout -b feat/short-description
   ```

2. **Commit using Conventional Commits:**

   - `feat: add HTTP auth headers to server spec`
   - `fix: prevent missing _client in tool wrapper`
   - `docs: expand README Quickstart`
   - `refactor: split agent builder`
   - `test: add coverage for schema mapper`

3. **Keep PRs focused and reasonably small.** Link related issues in the description.
4. **Checklist before opening a PR:**

   - [ ] `ruff check .` and `ruff format .` pass
   - [ ] `mypy` passes (strict)
   - [ ] `pytest` passes locally
   - [ ] Docs / examples updated if behavior changed
   - [ ] Added tests for new logic
   - [ ] No extraneous files (lockfiles, IDE configs, etc.)

---

## 📝 Documentation

We use **MkDocs + mkdocstrings**.

```bash
# Preview docs locally
mkdocs serve
```

- API references live under `docs/` and are generated from docstrings.
- Keep README examples runnable and consistent with `examples/`.

---

## 🧾 License & DCO

<<<<<<< HEAD
By contributing, you agree that your contributions are licensed under the project’s **Apache-2.0 License** (see `LICENSE`).
=======
By contributing, you agree that your contributions are licensed under the project’s **Apache-2.0 License**.
>>>>>>> d8d5195a
We follow a **Developer Certificate of Origin (DCO)** model — include a `Signed-off-by` line in your commits or enable GitHub’s sign-off option:

```
Signed-off-by: Your Name <you@example.com>
```

---

## 🙌 Thank you

Your time and effort make this project better for everyone. We’re excited to collaborate!<|MERGE_RESOLUTION|>--- conflicted
+++ resolved
@@ -138,11 +138,8 @@
 
 ## 🧾 License & DCO
 
-<<<<<<< HEAD
 By contributing, you agree that your contributions are licensed under the project’s **Apache-2.0 License** (see `LICENSE`).
-=======
-By contributing, you agree that your contributions are licensed under the project’s **Apache-2.0 License**.
->>>>>>> d8d5195a
+
 We follow a **Developer Certificate of Origin (DCO)** model — include a `Signed-off-by` line in your commits or enable GitHub’s sign-off option:
 
 ```
